--- conflicted
+++ resolved
@@ -1,27 +1,8 @@
-<<<<<<< HEAD
-///
-/// Postgres protocol proxy/router.
-///
-/// This service listens psql port and can check auth via external service
-/// (control plane API in our case) and can create new databases and accounts
-/// in somewhat transparent manner (again via communication with control plane API).
-///
-use anyhow::{bail, Context};
-use clap::{Arg, Command};
-use config::ProxyConfig;
-use futures::FutureExt;
-use std::future::Future;
-use tokio::{net::TcpListener, task::JoinError};
-use zenith_utils::GIT_VERSION;
-
-use crate::config::{ClientAuthMethod, RouterConfig};
-=======
 //! Postgres protocol proxy/router.
 //!
 //! This service listens psql port and can check auth via external service
 //! (control plane API in our case) and can create new databases and accounts
 //! in somewhat transparent manner (again via communication with control plane API).
->>>>>>> 2cb39a16
 
 mod auth;
 mod cancellation;
@@ -44,7 +25,7 @@
 mod scram;
 
 use anyhow::{bail, Context};
-use clap::{App, Arg};
+use clap::{Arg, Command};
 use config::ProxyConfig;
 use futures::FutureExt;
 use std::future::Future;
